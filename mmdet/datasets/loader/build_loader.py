--- conflicted
+++ resolved
@@ -3,15 +3,10 @@
 from functools import partial
 
 import numpy as np
-<<<<<<< HEAD
-=======
 from mmcv.parallel import collate
 from mmcv.runner import get_dist_info
->>>>>>> 51df8a9b
 from torch.utils.data import DataLoader
 
-from mmcv.parallel import collate
-from mmcv.runner import get_dist_info
 from .sampler import DistributedGroupSampler, DistributedSampler, GroupSampler
 
 if platform.system() != 'Windows':
@@ -76,27 +71,16 @@
         sampler=sampler,
         num_workers=num_workers,
         collate_fn=partial(collate, samples_per_gpu=imgs_per_gpu),
-<<<<<<< HEAD
-        pin_memory=True,
-        worker_init_fn=worker_init_reset_seed if seed is not None else None,
-=======
         pin_memory=False,
         worker_init_fn=init_fn,
->>>>>>> 51df8a9b
         **kwargs)
 
     return data_loader
 
 
-<<<<<<< HEAD
-def worker_init_reset_seed(seed):
-    np.random.seed(seed)
-    random.seed(seed)
-=======
 def worker_init_fn(worker_id, num_workers, rank, seed):
     # The seed of each worker equals to
     # num_worker * rank + worker_id + user_seed
     worker_seed = num_workers * rank + worker_id + seed
     np.random.seed(worker_seed)
-    random.seed(worker_seed)
->>>>>>> 51df8a9b
+    random.seed(worker_seed)