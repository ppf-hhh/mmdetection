import random
from collections import OrderedDict

import numpy as np
import torch
import torch.distributed as dist
from mmcv.parallel import MMDataParallel, MMDistributedDataParallel
from mmcv.runner import DistSamplerSeedHook, Runner

from mmdet.core import (DistEvalHook, DistOptimizerHook, EvalHook,
                        Fp16OptimizerHook, build_optimizer)
from mmdet.datasets import build_dataloader, build_dataset
from mmdet.utils import get_root_logger


def set_random_seed(seed, deterministic=False):
    """Set random seed.

    Args:
        seed (int): Seed to be used.
        deterministic (bool): Whether to set the deterministic option for
            CUDNN backend, i.e., set `torch.backends.cudnn.deterministic`
            to True and `torch.backends.cudnn.benchmark` to False.
            Default: False.
    """
    random.seed(seed)
    np.random.seed(seed)
    torch.manual_seed(seed)
    torch.cuda.manual_seed_all(seed)
    if deterministic:
        torch.backends.cudnn.deterministic = True
        torch.backends.cudnn.benchmark = False


def parse_losses(losses):
    log_vars = OrderedDict()
    for loss_name, loss_value in losses.items():
        if isinstance(loss_value, torch.Tensor):
            log_vars[loss_name] = loss_value.mean()
        elif isinstance(loss_value, list):
            log_vars[loss_name] = sum(_loss.mean() for _loss in loss_value)
        else:
            raise TypeError(f'{loss_name} is not a tensor or list of tensors')

    loss = sum(_value for _key, _value in log_vars.items() if 'loss' in _key)

    log_vars['loss'] = loss
    for loss_name, loss_value in log_vars.items():
        # reduce loss when distributed training
        if dist.is_available() and dist.is_initialized():
            loss_value = loss_value.data.clone()
            dist.all_reduce(loss_value.div_(dist.get_world_size()))
        log_vars[loss_name] = loss_value.item()

    return loss, log_vars


def batch_processor(model, data, train_mode):
    """Process a data batch.

    This method is required as an argument of Runner, which defines how to
    process a data batch and obtain proper outputs. The first 3 arguments of
    batch_processor are fixed.

    Args:
        model (nn.Module): A PyTorch model.
        data (dict): The data batch in a dict.
        train_mode (bool): Training mode or not. It may be useless for some
            models.

    Returns:
        dict: A dict containing losses and log vars.
    """
    losses = model(**data)
    loss, log_vars = parse_losses(losses)

    outputs = dict(
        loss=loss, log_vars=log_vars, num_samples=len(data['img'].data))

    return outputs


def train_detector(model,
                   dataset,
                   cfg,
                   distributed=False,
                   validate=False,
                   timestamp=None,
                   meta=None):
    logger = get_root_logger(cfg.log_level)

    # prepare data loaders
    dataset = dataset if isinstance(dataset, (list, tuple)) else [dataset]
    data_loaders = [
        build_dataloader(
            ds,
            cfg.data.samples_per_gpu,
            cfg.data.workers_per_gpu,
<<<<<<< HEAD
            sampler_cfg=cfg.data.train_sampler,
            dist=True,
=======
            # cfg.gpus will be ignored if distributed
            len(cfg.gpu_ids),
            dist=distributed,
>>>>>>> 2d8bfea2
            seed=cfg.seed) for ds in dataset
    ]

    # put model on gpus
    if distributed:
        find_unused_parameters = cfg.get('find_unused_parameters', False)
        # Sets the `find_unused_parameters` parameter in
        # torch.nn.parallel.DistributedDataParallel
        model = MMDistributedDataParallel(
            model.cuda(),
            device_ids=[torch.cuda.current_device()],
            broadcast_buffers=False,
            find_unused_parameters=find_unused_parameters)
    else:
        model = MMDataParallel(
            model.cuda(cfg.gpu_ids[0]), device_ids=cfg.gpu_ids)

    # build runner
    optimizer = build_optimizer(model, cfg.optimizer)
    runner = Runner(
        model,
        batch_processor,
        optimizer,
        cfg.work_dir,
        logger=logger,
        meta=meta)
    # an ugly walkaround to make the .log and .log.json filenames the same
    runner.timestamp = timestamp

    # fp16 setting
    fp16_cfg = cfg.get('fp16', None)
    if fp16_cfg is not None:
        optimizer_config = Fp16OptimizerHook(
            **cfg.optimizer_config, **fp16_cfg, distributed=distributed)
    elif distributed and 'type' not in cfg.optimizer_config:
        optimizer_config = DistOptimizerHook(**cfg.optimizer_config)
    else:
        optimizer_config = cfg.optimizer_config

    # register hooks
    runner.register_training_hooks(cfg.lr_config, optimizer_config,
                                   cfg.checkpoint_config, cfg.log_config,
                                   cfg.get('momentum_config', None))
    if distributed:
        runner.register_hook(DistSamplerSeedHook())

    # register eval hooks
    if validate:
        val_dataset = build_dataset(cfg.data.val, dict(test_mode=True))
        val_dataloader = build_dataloader(
            val_dataset,
            samples_per_gpu=1,
            workers_per_gpu=cfg.data.workers_per_gpu,
            dist=distributed,
            shuffle=False)
        eval_cfg = cfg.get('evaluation', {})
        eval_hook = DistEvalHook if distributed else EvalHook
        runner.register_hook(eval_hook(val_dataloader, **eval_cfg))

    if cfg.resume_from:
        runner.resume(cfg.resume_from)
    elif cfg.load_from:
        runner.load_checkpoint(cfg.load_from)
    runner.run(data_loaders, cfg.workflow, cfg.total_epochs)<|MERGE_RESOLUTION|>--- conflicted
+++ resolved
@@ -96,14 +96,10 @@
             ds,
             cfg.data.samples_per_gpu,
             cfg.data.workers_per_gpu,
-<<<<<<< HEAD
-            sampler_cfg=cfg.data.train_sampler,
-            dist=True,
-=======
             # cfg.gpus will be ignored if distributed
             len(cfg.gpu_ids),
+            sampler_cfg=cfg.data.train_sampler,
             dist=distributed,
->>>>>>> 2d8bfea2
             seed=cfg.seed) for ds in dataset
     ]
 
