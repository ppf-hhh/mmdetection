from .base_roi_head import BaseRoIHead
from .bbox_heads import (BBoxHead, ConvFCBBoxHead, DoubleConvFCBBoxHead,
                         Shared2FCBBoxHead, Shared4Conv1FCBBoxHead)
from .cascade_roi_head import CascadeRoIHead
from .double_roi_head import DoubleHeadRoIHead
from .dynamic_roi_head import DynamicRoIHead
from .grid_roi_head import GridRoIHead
from .htc_roi_head import HybridTaskCascadeRoIHead
from .mask_heads import (CoarseMaskHead, FCNMaskHead, FusedSemanticHead,
                         GridHead, HTCMaskHead, MaskIoUHead)
from .mask_scoring_roi_head import MaskScoringRoIHead
from .pisa_roi_head import PISARoIHead
from .point_heads import PointHead
from .point_rend_roi_head import PointRendRoIHead
from .roi_extractors import SingleRoIExtractor
from .shared_heads import ResLayer

__all__ = [
    'BaseRoIHead', 'CascadeRoIHead', 'DoubleHeadRoIHead', 'MaskScoringRoIHead',
    'HybridTaskCascadeRoIHead', 'GridRoIHead', 'ResLayer', 'BBoxHead',
    'ConvFCBBoxHead', 'Shared2FCBBoxHead', 'Shared4Conv1FCBBoxHead',
    'DoubleConvFCBBoxHead', 'FCNMaskHead', 'HTCMaskHead', 'FusedSemanticHead',
    'GridHead', 'MaskIoUHead', 'SingleRoIExtractor', 'PISARoIHead',
<<<<<<< HEAD
    'PointRendRoIHead', 'PointHead', 'CoarseMaskHead'
=======
    'DynamicRoIHead'
>>>>>>> d2a8ba76
]<|MERGE_RESOLUTION|>--- conflicted
+++ resolved
@@ -21,9 +21,5 @@
     'ConvFCBBoxHead', 'Shared2FCBBoxHead', 'Shared4Conv1FCBBoxHead',
     'DoubleConvFCBBoxHead', 'FCNMaskHead', 'HTCMaskHead', 'FusedSemanticHead',
     'GridHead', 'MaskIoUHead', 'SingleRoIExtractor', 'PISARoIHead',
-<<<<<<< HEAD
-    'PointRendRoIHead', 'PointHead', 'CoarseMaskHead'
-=======
-    'DynamicRoIHead'
->>>>>>> d2a8ba76
+    'PointRendRoIHead', 'PointHead', 'CoarseMaskHead', 'DynamicRoIHead'
 ]