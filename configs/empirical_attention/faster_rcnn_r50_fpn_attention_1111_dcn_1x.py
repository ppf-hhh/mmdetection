# model settings
model = dict(
    type='FasterRCNN',
    pretrained='torchvision://resnet50',
    backbone=dict(
        type='ResNet',
        depth=50,
        num_stages=4,
        out_indices=(0, 1, 2, 3),
        frozen_stages=1,
        style='pytorch',
        gen_attention=dict(
            spatial_range=-1, num_heads=8, attention_type='1111', kv_stride=2),
        stage_with_gen_attention=[[], [], [0, 1, 2, 3, 4, 5], [0, 1, 2]],
<<<<<<< HEAD
        dcn=dict(
            type='DCN', deformable_groups=1, fallback_on_stride=False),
=======
        dcn=dict(type='DCN', deformable_groups=1, fallback_on_stride=False),
>>>>>>> 51df8a9b
        stage_with_dcn=(False, True, True, True),
    ),
    neck=dict(
        type='FPN',
        in_channels=[256, 512, 1024, 2048],
        out_channels=256,
        num_outs=5),
    rpn_head=dict(
        type='RPNHead',
        in_channels=256,
        feat_channels=256,
        anchor_scales=[8],
        anchor_ratios=[0.5, 1.0, 2.0],
        anchor_strides=[4, 8, 16, 32, 64],
        target_means=[.0, .0, .0, .0],
        target_stds=[1.0, 1.0, 1.0, 1.0],
        loss_cls=dict(
            type='CrossEntropyLoss', use_sigmoid=True, loss_weight=1.0),
        loss_bbox=dict(type='SmoothL1Loss', beta=0.0, loss_weight=1.0)),
    roi_head=dict(
        type='BaseRoIHead',
        bbox_roi_extractor=dict(
            type='SingleRoIExtractor',
            roi_layer=dict(type='RoIAlign', out_size=7),
            out_channels=256,
            featmap_strides=[4, 8, 16, 32]),
        bbox_head=dict(
            type='SharedFCBBoxHead',
            num_fcs=2,
            in_channels=256,
            fc_out_channels=1024,
            roi_feat_size=7,
            num_classes=80,  # do not count BG anymore
            target_means=[0., 0., 0., 0.],
            target_stds=[0.1, 0.1, 0.2, 0.2],
            reg_class_agnostic=False,
            loss_cls=dict(
                type='CrossEntropyLoss', use_sigmoid=False, loss_weight=1.0),
            loss_bbox=dict(type='SmoothL1Loss', beta=0.0, loss_weight=1.0))))
# model training and testing settings
train_cfg = dict(
    rpn=dict(
        assigner=dict(
            type='MaxIoUAssigner',
            pos_iou_thr=0.7,
            neg_iou_thr=0.3,
            min_pos_iou=0.3,
            ignore_iof_thr=-1),
        sampler=dict(
            type='RandomSampler',
            num=256,
            pos_fraction=0.5,
            neg_pos_ub=-1,
            add_gt_as_proposals=False),
        allowed_border=-1,
        pos_weight=-1,
        debug=False),
    rpn_proposal=dict(
        nms_across_levels=False,
        nms_pre=2000,
        nms_post=1000,
        max_num=1000,
        nms_thr=0.7,
        min_bbox_size=0),
    rcnn=dict(
        assigner=dict(
            type='MaxIoUAssigner',
            pos_iou_thr=0.5,
            neg_iou_thr=0.5,
            min_pos_iou=0.5,
            ignore_iof_thr=-1),
        sampler=dict(
            type='RandomSampler',
            num=512,
            pos_fraction=0.25,
            neg_pos_ub=-1,
            add_gt_as_proposals=True),
        pos_weight=-1,
        debug=False))
test_cfg = dict(
    rpn=dict(
        nms_across_levels=False,
        nms_pre=1000,
        nms_post=1000,
        max_num=1000,
        nms_thr=0.7,
        min_bbox_size=0),
    rcnn=dict(
        score_thr=0.05, nms=dict(type='nms', iou_thr=0.5), max_per_img=100)
    # soft-nms is also supported for rcnn testing
    # e.g., nms=dict(type='soft_nms', iou_thr=0.5, min_score=0.05)
)
# dataset settings
dataset_type = 'CocoDataset'
data_root = 'data/coco/'
img_norm_cfg = dict(
    mean=[123.675, 116.28, 103.53], std=[58.395, 57.12, 57.375], to_rgb=True)
train_pipeline = [
    dict(type='LoadImageFromFile'),
    dict(type='LoadAnnotations', with_bbox=True),
    dict(type='Resize', img_scale=(1333, 800), keep_ratio=True),
    dict(type='RandomFlip', flip_ratio=0.5),
    dict(type='Normalize', **img_norm_cfg),
    dict(type='Pad', size_divisor=32),
    dict(type='DefaultFormatBundle'),
    dict(type='Collect', keys=['img', 'gt_bboxes', 'gt_labels']),
]
test_pipeline = [
    dict(type='LoadImageFromFile'),
    dict(
        type='MultiScaleFlipAug',
        img_scale=(1333, 800),
        flip=False,
        transforms=[
            dict(type='Resize', keep_ratio=True),
            dict(type='RandomFlip'),
            dict(type='Normalize', **img_norm_cfg),
            dict(type='Pad', size_divisor=32),
            dict(type='ImageToTensor', keys=['img']),
            dict(type='Collect', keys=['img']),
        ])
]
data = dict(
    imgs_per_gpu=2,
    workers_per_gpu=2,
    train=dict(
        type=dataset_type,
        ann_file=data_root + 'annotations/instances_train2017.json',
        img_prefix=data_root + 'train2017/',
        pipeline=train_pipeline),
    val=dict(
        type=dataset_type,
        ann_file=data_root + 'annotations/instances_val2017.json',
        img_prefix=data_root + 'val2017/',
        pipeline=test_pipeline),
    test=dict(
        type=dataset_type,
        ann_file=data_root + 'annotations/instances_val2017.json',
        img_prefix=data_root + 'val2017/',
        pipeline=test_pipeline))
evaluation = dict(interval=1, metric='bbox')
# optimizer
optimizer = dict(type='SGD', lr=0.02, momentum=0.9, weight_decay=0.0001)
optimizer_config = dict(grad_clip=None)
# learning policy
lr_config = dict(
    policy='step',
    warmup='linear',
    warmup_iters=500,
    warmup_ratio=1.0 / 3,
    step=[8, 11])
checkpoint_config = dict(interval=1)
# yapf:disable
log_config = dict(
    interval=50,
    hooks=[
        dict(type='TextLoggerHook'),
        # dict(type='TensorboardLoggerHook')
    ])
# yapf:enable
# runtime settings
total_epochs = 12
dist_params = dict(backend='nccl')
log_level = 'INFO'
work_dir = './work_dirs/faster_rcnn_r50_fpn_attention_1111_dcn_1x'
load_from = None
resume_from = None
workflow = [('train', 1)]<|MERGE_RESOLUTION|>--- conflicted
+++ resolved
@@ -12,12 +12,7 @@
         gen_attention=dict(
             spatial_range=-1, num_heads=8, attention_type='1111', kv_stride=2),
         stage_with_gen_attention=[[], [], [0, 1, 2, 3, 4, 5], [0, 1, 2]],
-<<<<<<< HEAD
-        dcn=dict(
-            type='DCN', deformable_groups=1, fallback_on_stride=False),
-=======
         dcn=dict(type='DCN', deformable_groups=1, fallback_on_stride=False),
->>>>>>> 51df8a9b
         stage_with_dcn=(False, True, True, True),
     ),
     neck=dict(
