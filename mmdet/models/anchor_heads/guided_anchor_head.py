--- conflicted
+++ resolved
@@ -244,18 +244,6 @@
             multi_level_approxs = approxs_list[img_id]
             for i in range(num_levels):
                 approxs = multi_level_approxs[i]
-<<<<<<< HEAD
-                h, w, _ = img_meta['pad_shape']
-=======
-                anchor_stride = self.anchor_strides[i]
-                feat_h, feat_w = featmap_sizes[i]
-                h, w = img_meta['pad_shape'][:2]
-                valid_feat_h = min(int(np.ceil(h / anchor_stride)), feat_h)
-                valid_feat_w = min(int(np.ceil(w / anchor_stride)), feat_w)
-                flags = self.approx_generators[i].valid_flags(
-                    (feat_h, feat_w), (valid_feat_h, valid_feat_w),
-                    device=device)
->>>>>>> 51df8a9b
                 inside_flags_list = []
                 for i in range(self.approxs_per_octave):
                     split_approxs = approxs[i::self.approxs_per_octave, :]
