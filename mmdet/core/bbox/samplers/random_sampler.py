--- conflicted
+++ resolved
@@ -16,21 +16,6 @@
                                             add_gt_as_proposals)
         self.rng = demodata.ensure_rng(kwargs.get('rng', None))
 
-<<<<<<< HEAD
-    @staticmethod
-    def random_choice(gallery, num):
-        # TODO: use torch.randperm for all the samplers
-        assert len(gallery) >= num
-        if isinstance(gallery, torch.Tensor):
-            perm = torch.randperm(gallery.numel(), device=gallery.device)[:num]
-            return gallery[perm]
-        elif isinstance(gallery, list):
-            gallery = np.array(gallery)
-        cands = np.arange(len(gallery))
-        np.random.shuffle(cands)
-        rand_inds = cands[:num]
-        return gallery[rand_inds]
-=======
     def random_choice(self, gallery, num):
         """Random select some elements from the gallery.
 
@@ -56,7 +41,6 @@
         if not is_tensor:
             rand_inds = rand_inds.cpu().numpy()
         return rand_inds
->>>>>>> 51df8a9b
 
     def _sample_pos(self, assign_result, num_expected, **kwargs):
         """Randomly sample some positive samples."""
