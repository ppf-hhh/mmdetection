--- conflicted
+++ resolved
@@ -14,32 +14,12 @@
 BYTES_PER_FLOAT = 4
 # TODO: This memory limit may be too much or too little. It would be better to
 # determine it based on available resources.
-<<<<<<< HEAD
-GPU_MEM_LIMIT = 1024 ** 3  # 1 GB memory limit
-=======
 GPU_MEM_LIMIT = 1024**3  # 1 GB memory limit
->>>>>>> 317615da
 
 
 @HEADS.register_module
 class FCNMaskHead(nn.Module):
 
-<<<<<<< HEAD
-    def __init__(self,
-                 num_convs=4,
-                 roi_feat_size=14,
-                 in_channels=256,
-                 conv_kernel_size=3,
-                 conv_out_channels=256,
-                 upsample_method='deconv',
-                 upsample_ratio=2,
-                 num_classes=80,  # do not count BG anymore
-                 class_agnostic=False,
-                 conv_cfg=None,
-                 norm_cfg=None,
-                 loss_mask=dict(
-                     type='CrossEntropyLoss', use_mask=True, loss_weight=1.0)):
-=======
     def __init__(
         self,
         num_convs=4,
@@ -55,7 +35,6 @@
         norm_cfg=None,
         loss_mask=dict(
             type='CrossEntropyLoss', use_mask=True, loss_weight=1.0)):
->>>>>>> 317615da
         super(FCNMaskHead, self).__init__()
         if upsample_method not in [None, 'deconv', 'nearest', 'bilinear']:
             raise ValueError(
@@ -171,21 +150,12 @@
         device = mask_pred.device
         if isinstance(mask_pred, torch.Tensor):
             mask_pred = mask_pred.sigmoid()
-<<<<<<< HEAD
         else:
             mask_pred = det_bboxes.new_tensor(mask_pred)
 
         device = mask_pred.device
-        cls_segms = [[] for _ in range(self.num_classes)]  # BG is not included in num_classes 
-=======
-        # assert isinstance(mask_pred, np.ndarray)
-        # when enabling mixed precision training, mask_pred may be float16
-        # numpy array
-        # mask_pred = mask_pred.astype(np.float32)
-
         cls_segms = [[] for _ in range(self.num_classes)
-                     ]  # BG is not included in num_classes
->>>>>>> 317615da
+                     ]  # BG is not included in num_classes 
         bboxes = det_bboxes[:, :4]
         labels = det_labels
 
@@ -199,22 +169,6 @@
         for i in range(bboxes.shape[0]):
             if not isinstance(scale_factor, (float, torch.Tensor)):
                 scale_factor = bboxes.new_tensor(scale_factor)
-<<<<<<< HEAD
-            bbox = (bboxes[i:i+1, :] / scale_factor)
-            
-            label = labels[i]
-            if not self.class_agnostic:
-                mask_pred_ = mask_pred[i:i+1, label:label+1, :, :]
-            else:
-                mask_pred_ = mask_pred[i:i+1, 0:1, :, :]
-            im_mask = torch.zeros((img_h, img_w), dtype=torch.uint8)
-            masks_chunk, spatial_inds = _do_paste_mask(
-                    mask_pred_, bbox, img_h, img_w, skip_empty=device.type == "cpu"
-            )
-            masks_chunk = (masks_chunk > rcnn_test_cfg.mask_thr_binary).to(dtype=torch.bool)
-            im_mask[spatial_inds] = masks_chunk
-            
-=======
             bbox = (bboxes[i:i + 1, :] / scale_factor)
 
             label = labels[i]
@@ -222,12 +176,7 @@
                 mask_pred_ = mask_pred[i:i + 1, label:label + 1, :, :]
             else:
                 mask_pred_ = mask_pred[i:i + 1, 0:1, :, :]
-            # im_mask = np.zeros((img_h, img_w), dtype=np.uint8)
             im_mask = torch.zeros((img_h, img_w), dtype=torch.uint8)
-            # bbox_mask = mmcv.imresize(mask_pred_, (w, h))
-            # bbox_mask = (bbox_mask > rcnn_test_cfg.mask_thr_binary).astype(
-            #    np.uint8)
-            # im_mask[bbox[1]:bbox[1] + h, bbox[0]:bbox[0] + w] = bbox_mask
             masks_chunk, spatial_inds = _do_paste_mask(
                 mask_pred_,
                 bbox,
@@ -238,7 +187,6 @@
                 dtype=torch.bool)
             im_mask[spatial_inds] = masks_chunk
 
->>>>>>> 317615da
             rle = mask_util.encode(
                 np.array(im_mask[:, :, None].cpu().numpy(), order='F'))[0]
             cls_segms[label].append(rle)
@@ -266,13 +214,6 @@
     # this has more operations but is faster on COCO-scale dataset.
     device = masks.device
     if skip_empty:
-<<<<<<< HEAD
-        x0_int, y0_int = torch.clamp(boxes.min(dim=0).values.floor()[:2] - 1, min=0).to(
-            dtype=torch.int32
-        )
-        x1_int = torch.clamp(boxes[:, 2].max().ceil() + 1, max=img_w).to(dtype=torch.int32)
-        y1_int = torch.clamp(boxes[:, 3].max().ceil() + 1, max=img_h).to(dtype=torch.int32)
-=======
         x0_int, y0_int = torch.clamp(
             boxes.min(dim=0).values.floor()[:2] - 1,
             min=0).to(dtype=torch.int32)
@@ -280,7 +221,6 @@
             boxes[:, 2].max().ceil() + 1, max=img_w).to(dtype=torch.int32)
         y1_int = torch.clamp(
             boxes[:, 3].max().ceil() + 1, max=img_h).to(dtype=torch.int32)
->>>>>>> 317615da
     else:
         x0_int, y0_int = 0, 0
         x1_int, y1_int = img_w, img_h
@@ -288,15 +228,10 @@
 
     N = masks.shape[0]
 
-<<<<<<< HEAD
-    img_y = torch.arange(y0_int, y1_int, device=device, dtype=torch.float32) + 0.5
-    img_x = torch.arange(x0_int, x1_int, device=device, dtype=torch.float32) + 0.5
-=======
     img_y = torch.arange(
         y0_int, y1_int, device=device, dtype=torch.float32) + 0.5
     img_x = torch.arange(
         x0_int, x1_int, device=device, dtype=torch.float32) + 0.5
->>>>>>> 317615da
     img_y = (img_y - y0) / (y1 - y0) * 2 - 1
     img_x = (img_x - x0) / (x1 - x0) * 2 - 1
     # img_x, img_y have shapes (N, w), (N, h)
@@ -305,12 +240,8 @@
     gy = img_y[:, :, None].expand(N, img_y.size(1), img_x.size(1))
     grid = torch.stack([gx, gy], dim=3)
 
-<<<<<<< HEAD
-    img_masks = F.grid_sample(masks.to(dtype=torch.float32), grid, align_corners=False)
-=======
     img_masks = F.grid_sample(
         masks.to(dtype=torch.float32), grid, align_corners=False)
->>>>>>> 317615da
 
     if skip_empty:
         return img_masks[:, 0], (slice(y0_int, y1_int), slice(x0_int, x1_int))
