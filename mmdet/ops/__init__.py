from .context_block import ContextBlock
from .dcn import (DeformConv, DeformConvPack, DeformRoIPooling,
                  DeformRoIPoolingPack, ModulatedDeformConv,
                  ModulatedDeformConvPack, ModulatedDeformRoIPoolingPack,
                  deform_conv, deform_roi_pooling, modulated_deform_conv)
from .masked_conv import MaskedConv2d
from .nms import nms, soft_nms
from .roi_align import RoIAlign, roi_align
from .roi_align_v2 import RoIAlignV2, roi_align_v2
from .roi_pool import RoIPool, roi_pool
from .sigmoid_focal_loss import SigmoidFocalLoss, sigmoid_focal_loss
from .utils import get_compiler_version, get_compiling_cuda_version

__all__ = [
    'nms', 'soft_nms', 'RoIAlign', 'roi_align', 'RoIPool', 'roi_pool',
    'DeformConv', 'DeformConvPack', 'DeformRoIPooling', 'DeformRoIPoolingPack',
    'ModulatedDeformRoIPoolingPack', 'ModulatedDeformConv',
    'ModulatedDeformConvPack', 'deform_conv', 'modulated_deform_conv',
    'deform_roi_pooling', 'SigmoidFocalLoss', 'sigmoid_focal_loss',
<<<<<<< HEAD
    'MaskedConv2d', 'ContextBlock', 'roi_align_v2', 'RoIAlignV2'
=======
    'MaskedConv2d', 'ContextBlock', 'get_compiler_version',
    'get_compiling_cuda_version'
>>>>>>> 8df11f96
]<|MERGE_RESOLUTION|>--- conflicted
+++ resolved
@@ -17,10 +17,6 @@
     'ModulatedDeformRoIPoolingPack', 'ModulatedDeformConv',
     'ModulatedDeformConvPack', 'deform_conv', 'modulated_deform_conv',
     'deform_roi_pooling', 'SigmoidFocalLoss', 'sigmoid_focal_loss',
-<<<<<<< HEAD
-    'MaskedConv2d', 'ContextBlock', 'roi_align_v2', 'RoIAlignV2'
-=======
     'MaskedConv2d', 'ContextBlock', 'get_compiler_version',
-    'get_compiling_cuda_version'
->>>>>>> 8df11f96
+    'get_compiling_cuda_version', 'roi_align_v2', 'RoIAlignV2'
 ]