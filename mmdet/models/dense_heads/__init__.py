from .anchor_free_head import AnchorFreeHead
from .anchor_head import AnchorHead
from .atss_head import ATSSHead
from .corner_head import CornerHead
from .fcos_head import FCOSHead
from .fovea_head import FoveaHead
from .free_anchor_retina_head import FreeAnchorRetinaHead
from .fsaf_head import FSAFHead
from .ga_retina_head import GARetinaHead
from .ga_rpn_head import GARPNHead
from .gfl_head import GFLHead
from .guided_anchor_head import FeatureAdaption, GuidedAnchorHead
from .nasfcos_head import NASFCOSHead
from .pisa_retinanet_head import PISARetinaHead
from .pisa_ssd_head import PISASSDHead
from .reppoints_head import RepPointsHead
from .retina_head import RetinaHead
from .retina_sepbn_head import RetinaSepBNHead
from .rpn_head import RPNHead
from .ssd_head import SSDHead
from .yolo_head import YOLOV3Head

__all__ = [
    'AnchorFreeHead', 'AnchorHead', 'GuidedAnchorHead', 'FeatureAdaption',
    'RPNHead', 'GARPNHead', 'RetinaHead', 'RetinaSepBNHead', 'GARetinaHead',
    'SSDHead', 'FCOSHead', 'RepPointsHead', 'FoveaHead',
    'FreeAnchorRetinaHead', 'ATSSHead', 'FSAFHead', 'NASFCOSHead',
<<<<<<< HEAD
    'PISARetinaHead', 'PISASSDHead', 'GFLHead', 'YOLOV3Head'
=======
    'PISARetinaHead', 'PISASSDHead', 'GFLHead', 'CornerHead'
>>>>>>> 7ac6ebee
]<|MERGE_RESOLUTION|>--- conflicted
+++ resolved
@@ -25,9 +25,5 @@
     'RPNHead', 'GARPNHead', 'RetinaHead', 'RetinaSepBNHead', 'GARetinaHead',
     'SSDHead', 'FCOSHead', 'RepPointsHead', 'FoveaHead',
     'FreeAnchorRetinaHead', 'ATSSHead', 'FSAFHead', 'NASFCOSHead',
-<<<<<<< HEAD
-    'PISARetinaHead', 'PISASSDHead', 'GFLHead', 'YOLOV3Head'
-=======
-    'PISARetinaHead', 'PISASSDHead', 'GFLHead', 'CornerHead'
->>>>>>> 7ac6ebee
+    'PISARetinaHead', 'PISASSDHead', 'GFLHead', 'CornerHead', 'YOLOV3Head'
 ]