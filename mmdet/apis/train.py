import random
from collections import OrderedDict

import numpy as np
import torch
import torch.distributed as dist
from mmcv.parallel import MMDataParallel, MMDistributedDataParallel
from mmcv.runner import DistSamplerSeedHook, Runner

from mmdet.core import (DistEvalHook, DistOptimizerHook, Fp16OptimizerHook,
                        build_optimizer)
from mmdet.datasets import build_dataloader
from mmdet.utils import get_root_logger


def set_random_seed(seed, deterministic=False):
    """Set random seed.

    Args:
        seed (int): Seed to be used.
        deterministic (bool): Whether to set the deterministic option for
            CUDNN backend, i.e., set `torch.backends.cudnn.deterministic`
            to True and `torch.backends.cudnn.benchmark` to False.
            Default: False.
    """
    random.seed(seed)
    np.random.seed(seed)
    torch.manual_seed(seed)
    torch.cuda.manual_seed_all(seed)
    if deterministic:
        torch.backends.cudnn.deterministic = True
        torch.backends.cudnn.benchmark = False


def parse_losses(losses):
    log_vars = OrderedDict()
    for loss_name, loss_value in losses.items():
        if isinstance(loss_value, torch.Tensor):
            log_vars[loss_name] = loss_value.mean()
        elif isinstance(loss_value, list):
            log_vars[loss_name] = sum(_loss.mean() for _loss in loss_value)
        else:
            raise TypeError(
                '{} is not a tensor or list of tensors'.format(loss_name))

    loss = sum(_value for _key, _value in log_vars.items() if 'loss' in _key)

    log_vars['loss'] = loss
    for loss_name, loss_value in log_vars.items():
        # reduce loss when distributed training
        if dist.is_available() and dist.is_initialized():
            loss_value = loss_value.data.clone()
            dist.all_reduce(loss_value.div_(dist.get_world_size()))
        log_vars[loss_name] = loss_value.item()

    return loss, log_vars


def batch_processor(model, data, train_mode):
    """Process a data batch.

    This method is required as an argument of Runner, which defines how to
    process a data batch and obtain proper outputs. The first 3 arguments of
    batch_processor are fixed.

    Args:
        model (nn.Module): A PyTorch model.
        data (dict): The data batch in a dict.
        train_mode (bool): Training mode or not. It may be useless for some
            models.

    Returns:
        dict: A dict containing losses and log vars.
    """
    losses = model(**data)
    loss, log_vars = parse_losses(losses)

    outputs = dict(
        loss=loss, log_vars=log_vars, num_samples=len(data['img'].data))

    return outputs


def train_detector(model,
                   dataset,
                   cfg,
                   distributed=False,
                   validate=False,
                   timestamp=None,
<<<<<<< HEAD
                   env_info_dict=None):
=======
                   meta=None):
>>>>>>> 51df8a9b
    logger = get_root_logger(cfg.log_level)

    # start training
    if distributed:
        _dist_train(
            model,
            dataset,
            cfg,
            validate=validate,
            logger=logger,
            timestamp=timestamp,
<<<<<<< HEAD
            env_info_dict=env_info_dict)
=======
            meta=meta)
>>>>>>> 51df8a9b
    else:
        _non_dist_train(
            model,
            dataset,
            cfg,
            validate=validate,
            logger=logger,
            timestamp=timestamp,
<<<<<<< HEAD
            env_info_dict=env_info_dict)


def build_optimizer(model, optimizer_cfg):
    """Build optimizer from configs.

    Args:
        model (:obj:`nn.Module`): The model with parameters to be optimized.
        optimizer_cfg (dict): The config dict of the optimizer.
            Positional fields are:
                - type: class name of the optimizer.
                - lr: base learning rate.
            Optional fields are:
                - any arguments of the corresponding optimizer type, e.g.,
                  weight_decay, momentum, etc.
                - paramwise_options: a dict with 3 accepted fileds
                  (bias_lr_mult, bias_decay_mult, norm_decay_mult).
                  `bias_lr_mult` and `bias_decay_mult` will be multiplied to
                  the lr and weight decay respectively for all bias parameters
                  (except for the normalization layers), and
                  `norm_decay_mult` will be multiplied to the weight decay
                  for all weight and bias parameters of normalization layers.

    Returns:
        torch.optim.Optimizer: The initialized optimizer.

    Example:
        >>> model = torch.nn.modules.Conv1d(1, 1, 1)
        >>> optimizer_cfg = dict(type='SGD', lr=0.01, momentum=0.9,
        >>>                      weight_decay=0.0001)
        >>> optimizer = build_optimizer(model, optimizer_cfg)
    """
    if hasattr(model, 'module'):
        model = model.module

    optimizer_cfg = optimizer_cfg.copy()
    paramwise_options = optimizer_cfg.pop('paramwise_options', None)
    # if no paramwise option is specified, just use the global setting
    if paramwise_options is None:
        return obj_from_dict(optimizer_cfg, torch.optim,
                             dict(params=model.parameters()))
    else:
        assert isinstance(paramwise_options, dict)
        # get base lr and weight decay
        base_lr = optimizer_cfg['lr']
        base_wd = optimizer_cfg.get('weight_decay', None)
        # weight_decay must be explicitly specified if mult is specified
        if ('bias_decay_mult' in paramwise_options
                or 'norm_decay_mult' in paramwise_options):
            assert base_wd is not None
        # get param-wise options
        bias_lr_mult = paramwise_options.get('bias_lr_mult', 1.)
        bias_decay_mult = paramwise_options.get('bias_decay_mult', 1.)
        norm_decay_mult = paramwise_options.get('norm_decay_mult', 1.)
        # set param-wise lr and weight decay
        params = []
        for name, param in model.named_parameters():
            param_group = {'params': [param]}
            if not param.requires_grad:
                # FP16 training needs to copy gradient/weight between master
                # weight copy and model weight, it is convenient to keep all
                # parameters here to align with model.parameters()
                params.append(param_group)
                continue

            # for norm layers, overwrite the weight decay of weight and bias
            # TODO: obtain the norm layer prefixes dynamically
            if re.search(r'(bn|gn)(\d+)?.(weight|bias)', name):
                if base_wd is not None:
                    param_group['weight_decay'] = base_wd * norm_decay_mult
            # for other layers, overwrite both lr and weight decay of bias
            elif name.endswith('.bias'):
                param_group['lr'] = base_lr * bias_lr_mult
                if base_wd is not None:
                    param_group['weight_decay'] = base_wd * bias_decay_mult
            # otherwise use the global settings

            params.append(param_group)

        optimizer_cls = getattr(torch.optim, optimizer_cfg.pop('type'))
        return optimizer_cls(params, **optimizer_cfg)
=======
            meta=meta)
>>>>>>> 51df8a9b


def _dist_train(model,
                dataset,
                cfg,
                validate=False,
                logger=None,
                timestamp=None,
<<<<<<< HEAD
                env_info_dict=None):
=======
                meta=None):
>>>>>>> 51df8a9b
    # prepare data loaders
    dataset = dataset if isinstance(dataset, (list, tuple)) else [dataset]
    data_loaders = [
        build_dataloader(
            ds,
            cfg.data.imgs_per_gpu,
            cfg.data.workers_per_gpu,
            dist=True,
            seed=cfg.seed) for ds in dataset
    ]
    # put model on gpus
    model = MMDistributedDataParallel(
<<<<<<< HEAD
       model.cuda(),
       device_ids=[torch.cuda.current_device()],
       broadcast_buffers=False)
=======
        model.cuda(),
        device_ids=[torch.cuda.current_device()],
        broadcast_buffers=False)
>>>>>>> 51df8a9b

    # build runner
    optimizer = build_optimizer(model, cfg.optimizer)
    runner = Runner(
        model,
        batch_processor,
        optimizer,
        cfg.work_dir,
        logger=logger,
        meta=meta)
    # an ugly walkaround to make the .log and .log.json filenames the same
    runner.timestamp = timestamp

    # fp16 setting
    fp16_cfg = cfg.get('fp16', None)
    if fp16_cfg is not None:
        optimizer_config = Fp16OptimizerHook(**cfg.optimizer_config,
                                             **fp16_cfg)
    else:
        optimizer_config = DistOptimizerHook(**cfg.optimizer_config)

    # register hooks
    runner.register_training_hooks(cfg.lr_config, optimizer_config,
                                   cfg.checkpoint_config, cfg.log_config)
    runner.register_hook(DistSamplerSeedHook())
    runner.env_info = env_info_dict

    # register eval hooks
    if validate:
        val_dataset_cfg = cfg.data.val
        eval_cfg = cfg.get('evaluation', {})
        runner.register_hook(DistEvalHook(val_dataset_cfg, **eval_cfg))

    if cfg.resume_from:
        runner.resume(cfg.resume_from)
    elif cfg.load_from:
        runner.load_checkpoint(cfg.load_from)
    runner.run(data_loaders, cfg.workflow, cfg.total_epochs)


def _non_dist_train(model,
                    dataset,
                    cfg,
                    validate=False,
                    logger=None,
                    timestamp=None,
<<<<<<< HEAD
                    env_info_dict=None):
=======
                    meta=None):
>>>>>>> 51df8a9b
    if validate:
        raise NotImplementedError('Built-in validation is not implemented '
                                  'yet in not-distributed training. Use '
                                  'distributed training or test.py and '
                                  '*eval.py scripts instead.')
    # prepare data loaders
    dataset = dataset if isinstance(dataset, (list, tuple)) else [dataset]
    data_loaders = [
        build_dataloader(
            ds,
            cfg.data.imgs_per_gpu,
            cfg.data.workers_per_gpu,
            cfg.gpus,
            dist=False,
            seed=cfg.seed) for ds in dataset
    ]
    # put model on gpus
    model = MMDataParallel(model, device_ids=range(cfg.gpus)).cuda()

    # build runner
    optimizer = build_optimizer(model, cfg.optimizer)
    runner = Runner(
        model,
        batch_processor,
        optimizer,
        cfg.work_dir,
        logger=logger,
        meta=meta)
    # an ugly walkaround to make the .log and .log.json filenames the same
    runner.timestamp = timestamp
    # fp16 setting
    fp16_cfg = cfg.get('fp16', None)
    if fp16_cfg is not None:
        optimizer_config = Fp16OptimizerHook(
            **cfg.optimizer_config, **fp16_cfg, distributed=False)
    else:
        optimizer_config = cfg.optimizer_config
    runner.register_training_hooks(cfg.lr_config, optimizer_config,
                                   cfg.checkpoint_config, cfg.log_config)
    runner.env_info = env_info_dict

    if cfg.resume_from:
        runner.resume(cfg.resume_from)
    elif cfg.load_from:
        runner.load_checkpoint(cfg.load_from)
    runner.run(data_loaders, cfg.workflow, cfg.total_epochs)<|MERGE_RESOLUTION|>--- conflicted
+++ resolved
@@ -87,11 +87,7 @@
                    distributed=False,
                    validate=False,
                    timestamp=None,
-<<<<<<< HEAD
-                   env_info_dict=None):
-=======
                    meta=None):
->>>>>>> 51df8a9b
     logger = get_root_logger(cfg.log_level)
 
     # start training
@@ -103,11 +99,7 @@
             validate=validate,
             logger=logger,
             timestamp=timestamp,
-<<<<<<< HEAD
-            env_info_dict=env_info_dict)
-=======
             meta=meta)
->>>>>>> 51df8a9b
     else:
         _non_dist_train(
             model,
@@ -116,91 +108,7 @@
             validate=validate,
             logger=logger,
             timestamp=timestamp,
-<<<<<<< HEAD
-            env_info_dict=env_info_dict)
-
-
-def build_optimizer(model, optimizer_cfg):
-    """Build optimizer from configs.
-
-    Args:
-        model (:obj:`nn.Module`): The model with parameters to be optimized.
-        optimizer_cfg (dict): The config dict of the optimizer.
-            Positional fields are:
-                - type: class name of the optimizer.
-                - lr: base learning rate.
-            Optional fields are:
-                - any arguments of the corresponding optimizer type, e.g.,
-                  weight_decay, momentum, etc.
-                - paramwise_options: a dict with 3 accepted fileds
-                  (bias_lr_mult, bias_decay_mult, norm_decay_mult).
-                  `bias_lr_mult` and `bias_decay_mult` will be multiplied to
-                  the lr and weight decay respectively for all bias parameters
-                  (except for the normalization layers), and
-                  `norm_decay_mult` will be multiplied to the weight decay
-                  for all weight and bias parameters of normalization layers.
-
-    Returns:
-        torch.optim.Optimizer: The initialized optimizer.
-
-    Example:
-        >>> model = torch.nn.modules.Conv1d(1, 1, 1)
-        >>> optimizer_cfg = dict(type='SGD', lr=0.01, momentum=0.9,
-        >>>                      weight_decay=0.0001)
-        >>> optimizer = build_optimizer(model, optimizer_cfg)
-    """
-    if hasattr(model, 'module'):
-        model = model.module
-
-    optimizer_cfg = optimizer_cfg.copy()
-    paramwise_options = optimizer_cfg.pop('paramwise_options', None)
-    # if no paramwise option is specified, just use the global setting
-    if paramwise_options is None:
-        return obj_from_dict(optimizer_cfg, torch.optim,
-                             dict(params=model.parameters()))
-    else:
-        assert isinstance(paramwise_options, dict)
-        # get base lr and weight decay
-        base_lr = optimizer_cfg['lr']
-        base_wd = optimizer_cfg.get('weight_decay', None)
-        # weight_decay must be explicitly specified if mult is specified
-        if ('bias_decay_mult' in paramwise_options
-                or 'norm_decay_mult' in paramwise_options):
-            assert base_wd is not None
-        # get param-wise options
-        bias_lr_mult = paramwise_options.get('bias_lr_mult', 1.)
-        bias_decay_mult = paramwise_options.get('bias_decay_mult', 1.)
-        norm_decay_mult = paramwise_options.get('norm_decay_mult', 1.)
-        # set param-wise lr and weight decay
-        params = []
-        for name, param in model.named_parameters():
-            param_group = {'params': [param]}
-            if not param.requires_grad:
-                # FP16 training needs to copy gradient/weight between master
-                # weight copy and model weight, it is convenient to keep all
-                # parameters here to align with model.parameters()
-                params.append(param_group)
-                continue
-
-            # for norm layers, overwrite the weight decay of weight and bias
-            # TODO: obtain the norm layer prefixes dynamically
-            if re.search(r'(bn|gn)(\d+)?.(weight|bias)', name):
-                if base_wd is not None:
-                    param_group['weight_decay'] = base_wd * norm_decay_mult
-            # for other layers, overwrite both lr and weight decay of bias
-            elif name.endswith('.bias'):
-                param_group['lr'] = base_lr * bias_lr_mult
-                if base_wd is not None:
-                    param_group['weight_decay'] = base_wd * bias_decay_mult
-            # otherwise use the global settings
-
-            params.append(param_group)
-
-        optimizer_cls = getattr(torch.optim, optimizer_cfg.pop('type'))
-        return optimizer_cls(params, **optimizer_cfg)
-=======
             meta=meta)
->>>>>>> 51df8a9b
 
 
 def _dist_train(model,
@@ -209,11 +117,7 @@
                 validate=False,
                 logger=None,
                 timestamp=None,
-<<<<<<< HEAD
-                env_info_dict=None):
-=======
                 meta=None):
->>>>>>> 51df8a9b
     # prepare data loaders
     dataset = dataset if isinstance(dataset, (list, tuple)) else [dataset]
     data_loaders = [
@@ -226,15 +130,9 @@
     ]
     # put model on gpus
     model = MMDistributedDataParallel(
-<<<<<<< HEAD
-       model.cuda(),
-       device_ids=[torch.cuda.current_device()],
-       broadcast_buffers=False)
-=======
         model.cuda(),
         device_ids=[torch.cuda.current_device()],
         broadcast_buffers=False)
->>>>>>> 51df8a9b
 
     # build runner
     optimizer = build_optimizer(model, cfg.optimizer)
@@ -260,7 +158,6 @@
     runner.register_training_hooks(cfg.lr_config, optimizer_config,
                                    cfg.checkpoint_config, cfg.log_config)
     runner.register_hook(DistSamplerSeedHook())
-    runner.env_info = env_info_dict
 
     # register eval hooks
     if validate:
@@ -281,11 +178,7 @@
                     validate=False,
                     logger=None,
                     timestamp=None,
-<<<<<<< HEAD
-                    env_info_dict=None):
-=======
                     meta=None):
->>>>>>> 51df8a9b
     if validate:
         raise NotImplementedError('Built-in validation is not implemented '
                                   'yet in not-distributed training. Use '
@@ -325,7 +218,6 @@
         optimizer_config = cfg.optimizer_config
     runner.register_training_hooks(cfg.lr_config, optimizer_config,
                                    cfg.checkpoint_config, cfg.log_config)
-    runner.env_info = env_info_dict
 
     if cfg.resume_from:
         runner.resume(cfg.resume_from)
