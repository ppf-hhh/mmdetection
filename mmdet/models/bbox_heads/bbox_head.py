--- conflicted
+++ resolved
@@ -117,25 +117,11 @@
                     reduction_override=reduction_override)
                 losses['acc'] = accuracy(cls_score, labels)
         if bbox_pred is not None:
-<<<<<<< HEAD
             bg_class_ind = self.num_classes
             # 0~self.num_classes-1 are FG, self.num_classes is BG
             pos_inds = (labels >= 0) & (labels < bg_class_ind)
             
-            # do not perform bounding box regression for BG anymo.
-            if self.reg_class_agnostic:
-                pos_bbox_pred = bbox_pred.view(bbox_pred.size(0), 4)[pos_inds]
-            else:
-                pos_bbox_pred = bbox_pred.view(bbox_pred.size(0), -1,
-                                               4)[pos_inds, labels[pos_inds]]
-            losses['loss_bbox'] = self.loss_bbox(
-                pos_bbox_pred,
-                bbox_targets[pos_inds],
-                bbox_weights[pos_inds],
-                avg_factor=bbox_targets.size(0),
-                reduction_override=reduction_override)
-=======
-            pos_inds = labels > 0
+            # do not perform bounding box regression for BG anymore.
             if pos_inds.any():
                 if self.reg_class_agnostic:
                     pos_bbox_pred = bbox_pred.view(bbox_pred.size(0),
@@ -150,7 +136,6 @@
                     bbox_weights[pos_inds],
                     avg_factor=bbox_targets.size(0),
                     reduction_override=reduction_override)
->>>>>>> 8df11f96
         return losses
 
     @force_fp32(apply_to=('cls_score', 'bbox_pred'))
