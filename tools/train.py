--- conflicted
+++ resolved
@@ -14,11 +14,7 @@
 from mmdet.apis import set_random_seed, train_detector
 from mmdet.datasets import build_dataset
 from mmdet.models import build_detector
-<<<<<<< HEAD
-from tools.collect_env import collect_env
-=======
 from mmdet.utils import collect_env, get_root_logger
->>>>>>> 51df8a9b
 
 
 def parse_args():
@@ -91,44 +87,29 @@
     log_file = osp.join(cfg.work_dir, '{}.log'.format(timestamp))
     logger = get_root_logger(log_file=log_file, log_level=cfg.log_level)
 
-<<<<<<< HEAD
-=======
     # init the meta dict to record some important information such as
     # environment info and seed, which will be logged
     meta = dict()
->>>>>>> 51df8a9b
     # log env info
     env_info_dict = collect_env()
     env_info = '\n'.join([('{}: {}'.format(k, v))
                           for k, v in env_info_dict.items()])
-<<<<<<< HEAD
-    logger.info('Environment info:\n' + '-' * 60 + '\n' + env_info + '\n')
-    env_info_dict['seed'] = args.seed
-=======
     dash_line = '-' * 60 + '\n'
     logger.info('Environment info:\n' + dash_line + env_info + '\n' +
                 dash_line)
     meta['env_info'] = env_info
 
->>>>>>> 51df8a9b
     # log some basic info
     logger.info('Distributed training: {}'.format(distributed))
     logger.info('Config:\n{}'.format(cfg.text))
 
     # set random seeds
-<<<<<<< HEAD
-    logger.info('Set random seed to {}, deterministic: {}'.format(
-        args.seed, args.deterministic))
-    set_random_seed(args.seed, deterministic=args.deterministic)
-    cfg.seed = args.seed
-=======
     if args.seed is not None:
         logger.info('Set random seed to {}, deterministic: {}'.format(
             args.seed, args.deterministic))
         set_random_seed(args.seed, deterministic=args.deterministic)
     cfg.seed = args.seed
     meta['seed'] = args.seed
->>>>>>> 51df8a9b
 
     model = build_detector(
         cfg.model, train_cfg=cfg.train_cfg, test_cfg=cfg.test_cfg)
@@ -154,11 +135,7 @@
         distributed=distributed,
         validate=args.validate,
         timestamp=timestamp,
-<<<<<<< HEAD
-        env_info_dict=env_info_dict)
-=======
         meta=meta)
->>>>>>> 51df8a9b
 
 
 if __name__ == '__main__':
