#!/usr/bin/env python
<<<<<<< HEAD
# -*- coding: utf-8 -*-
=======
>>>>>>> 51df8a9b
import os
import subprocess
import time
from setuptools import find_packages, setup

import torch
from torch.utils.cpp_extension import BuildExtension, CUDAExtension


def readme():
    with open('README.md', encoding='utf-8') as f:
        content = f.read()
    return content


MAJOR = 1
MINOR = 1
PATCH = 0
SUFFIX = ''
if PATCH != '':
    SHORT_VERSION = '{}.{}.{}{}'.format(MAJOR, MINOR, PATCH, SUFFIX)
else:
    SHORT_VERSION = '{}.{}{}'.format(MAJOR, MINOR, SUFFIX)

version_file = 'mmdet/version.py'


def get_git_hash():

    def _minimal_ext_cmd(cmd):
        # construct minimal environment
        env = {}
        for k in ['SYSTEMROOT', 'PATH', 'HOME']:
            v = os.environ.get(k)
            if v is not None:
                env[k] = v
        # LANGUAGE is used on win32
        env['LANGUAGE'] = 'C'
        env['LANG'] = 'C'
        env['LC_ALL'] = 'C'
        out = subprocess.Popen(
            cmd, stdout=subprocess.PIPE, env=env).communicate()[0]
        return out

    try:
        out = _minimal_ext_cmd(['git', 'rev-parse', 'HEAD'])
        sha = out.strip().decode('ascii')
    except OSError:
        sha = 'unknown'

    return sha


def get_hash():
    if os.path.exists('.git'):
        sha = get_git_hash()[:7]
    elif os.path.exists(version_file):
        try:
            from mmdet.version import __version__
            sha = __version__.split('+')[-1]
        except ImportError:
            raise ImportError('Unable to get git version')
    else:
        sha = 'unknown'

    return sha


def write_version_py():
    content = """# GENERATED VERSION FILE
# TIME: {}

__version__ = '{}'
short_version = '{}'
"""
    sha = get_hash()
    VERSION = SHORT_VERSION + '+' + sha

    with open(version_file, 'w') as f:
        f.write(content.format(time.asctime(), VERSION, SHORT_VERSION))


def get_version():
    with open(version_file, 'r') as f:
        exec(compile(f.read(), version_file, 'exec'))
    return locals()['__version__']


def make_cuda_ext(name, module, sources):

    define_macros = []

    if torch.cuda.is_available() or os.getenv('FORCE_CUDA', '0') == '1':
        define_macros += [('WITH_CUDA', None)]
    else:
        raise EnvironmentError('CUDA is required to compile MMDetection!')

    return CUDAExtension(
        name='{}.{}'.format(module, name),
        sources=[os.path.join(*module.split('.'), p) for p in sources],
        define_macros=define_macros,
        extra_compile_args={
            'cxx': [],
            'nvcc': [
                '-D__CUDA_NO_HALF_OPERATORS__',
                '-D__CUDA_NO_HALF_CONVERSIONS__',
                '-D__CUDA_NO_HALF2_OPERATORS__',
            ]
        })


<<<<<<< HEAD
def make_cython_ext(name, module, sources):
    extra_compile_args = None
    if platform.system() != 'Windows':
        extra_compile_args = {
            'cxx': ['-Wno-unused-function', '-Wno-write-strings']
        }

    extension = Extension(
        '{}.{}'.format(module, name),
        [os.path.join(*module.split('.'), p) for p in sources],
        include_dirs=[np.get_include()],
        language='c++',
        extra_compile_args=extra_compile_args)
    extension, = cythonize(extension)
    return extension


=======
>>>>>>> 51df8a9b
def parse_requirements(fname='requirements.txt', with_version=True):
    """
    Parse the package dependencies listed in a requirements file but strips
    specific versioning information.

    Args:
        fname (str): path to requirements file
        with_version (bool, default=False): if True include version specs

    Returns:
        List[str]: list of requirements items

    CommandLine:
        python -c "import setup; print(setup.parse_requirements())"
    """
    import sys
    from os.path import exists
    import re
    require_fpath = fname

    def parse_line(line):
        """
        Parse information from a line in a requirements text file
        """
        if line.startswith('-r '):
            # Allow specifying requirements in other files
            target = line.split(' ')[1]
            for info in parse_require_file(target):
                yield info
        else:
            info = {'line': line}
            if line.startswith('-e '):
                info['package'] = line.split('#egg=')[1]
            else:
                # Remove versioning from the package
                pat = '(' + '|'.join(['>=', '==', '>']) + ')'
                parts = re.split(pat, line, maxsplit=1)
                parts = [p.strip() for p in parts]

                info['package'] = parts[0]
                if len(parts) > 1:
                    op, rest = parts[1:]
                    if ';' in rest:
                        # Handle platform specific dependencies
                        # http://setuptools.readthedocs.io/en/latest/setuptools.html#declaring-platform-specific-dependencies
                        version, platform_deps = map(str.strip,
                                                     rest.split(';'))
                        info['platform_deps'] = platform_deps
                    else:
                        version = rest  # NOQA
                    info['version'] = (op, version)
            yield info

    def parse_require_file(fpath):
        with open(fpath, 'r') as f:
            for line in f.readlines():
                line = line.strip()
                if line and not line.startswith('#'):
                    for info in parse_line(line):
                        yield info

    def gen_packages_items():
        if exists(require_fpath):
            for info in parse_require_file(require_fpath):
                parts = [info['package']]
                if with_version and 'version' in info:
                    parts.extend(info['version'])
                if not sys.version.startswith('3.4'):
                    # apparently package_deps are broken in 3.4
                    platform_deps = info.get('platform_deps')
                    if platform_deps is not None:
                        parts.append(';' + platform_deps)
                item = ''.join(parts)
                yield item

    packages = list(gen_packages_items())
    return packages


if __name__ == '__main__':
    write_version_py()
    setup(
        name='mmdet',
        version=get_version(),
        description='Open MMLab Detection Toolbox and Benchmark',
        long_description=readme(),
        author='OpenMMLab',
        author_email='chenkaidev@gmail.com',
        keywords='computer vision, object detection',
        url='https://github.com/open-mmlab/mmdetection',
        packages=find_packages(exclude=('configs', 'tools', 'demo')),
        package_data={'mmdet.ops': ['*/*.so']},
        classifiers=[
            'Development Status :: 4 - Beta',
            'License :: OSI Approved :: Apache Software License',
            'Operating System :: OS Independent',
            'Programming Language :: Python :: 3',
            'Programming Language :: Python :: 3.5',
            'Programming Language :: Python :: 3.6',
            'Programming Language :: Python :: 3.7',
        ],
        license='Apache License 2.0',
        setup_requires=parse_requirements('requirements/build.txt'),
        tests_require=parse_requirements('requirements/tests.txt'),
        install_requires=parse_requirements('requirements/runtime.txt'),
        extras_require={
            'all': parse_requirements('requirements.txt'),
            'tests': parse_requirements('requirements/tests.txt'),
            'build': parse_requirements('requirements/build.txt'),
            'optional': parse_requirements('requirements/optional.txt'),
        },
        ext_modules=[
            make_cuda_ext(
                name='compiling_info',
                module='mmdet.ops.utils',
                sources=['src/compiling_info.cpp']),
            make_cuda_ext(
                name='nms_cpu',
                module='mmdet.ops.nms',
                sources=['src/nms_cpu.cpp']),
            make_cuda_ext(
                name='nms_cuda',
                module='mmdet.ops.nms',
                sources=['src/nms_cuda.cpp', 'src/nms_kernel.cu']),
            make_cuda_ext(
                name='roi_pool_cuda',
                module='mmdet.ops.roi_pool',
                sources=['src/roi_pool_cuda.cpp', 'src/roi_pool_kernel.cu']),
            make_cuda_ext(
                name='deform_conv_cuda',
                module='mmdet.ops.dcn',
                sources=[
                    'src/deform_conv_cuda.cpp',
                    'src/deform_conv_cuda_kernel.cu'
                ]),
            make_cuda_ext(
                name='deform_pool_cuda',
                module='mmdet.ops.dcn',
                sources=[
                    'src/deform_pool_cuda.cpp',
                    'src/deform_pool_cuda_kernel.cu'
                ]),
            make_cuda_ext(
                name='sigmoid_focal_loss_cuda',
                module='mmdet.ops.sigmoid_focal_loss',
                sources=[
                    'src/sigmoid_focal_loss.cpp',
                    'src/sigmoid_focal_loss_cuda.cu'
                ]),
            make_cuda_ext(
                name='masked_conv2d_cuda',
                module='mmdet.ops.masked_conv',
                sources=[
                    'src/masked_conv2d_cuda.cpp', 'src/masked_conv2d_kernel.cu'
                ]),
            make_cuda_ext(
<<<<<<< HEAD
                name='roi_align_cuda',
                module='mmdet.ops.roi_align',
                sources=[
                    'src/ROIAlign.cpp', 'src/ROIAlign_cpu.cpp',
                    'src/ROIAlign_cuda.cu'
                ]),
=======
                name='affine_grid_cuda',
                module='mmdet.ops.affine_grid',
                sources=['src/affine_grid_cuda.cpp']),
            make_cuda_ext(
                name='grid_sampler_cuda',
                module='mmdet.ops.grid_sampler',
                sources=[
                    'src/cpu/grid_sampler_cpu.cpp',
                    'src/cuda/grid_sampler_cuda.cu', 'src/grid_sampler.cpp'
                ]),
            make_cuda_ext(
                name='carafe_cuda',
                module='mmdet.ops.carafe',
                sources=['src/carafe_cuda.cpp', 'src/carafe_cuda_kernel.cu']),
            make_cuda_ext(
                name='carafe_naive_cuda',
                module='mmdet.ops.carafe',
                sources=[
                    'src/carafe_naive_cuda.cpp',
                    'src/carafe_naive_cuda_kernel.cu'
                ])
>>>>>>> 51df8a9b
        ],
        cmdclass={'build_ext': BuildExtension},
        zip_safe=False)<|MERGE_RESOLUTION|>--- conflicted
+++ resolved
@@ -1,8 +1,4 @@
 #!/usr/bin/env python
-<<<<<<< HEAD
-# -*- coding: utf-8 -*-
-=======
->>>>>>> 51df8a9b
 import os
 import subprocess
 import time
@@ -114,26 +110,6 @@
         })
 
 
-<<<<<<< HEAD
-def make_cython_ext(name, module, sources):
-    extra_compile_args = None
-    if platform.system() != 'Windows':
-        extra_compile_args = {
-            'cxx': ['-Wno-unused-function', '-Wno-write-strings']
-        }
-
-    extension = Extension(
-        '{}.{}'.format(module, name),
-        [os.path.join(*module.split('.'), p) for p in sources],
-        include_dirs=[np.get_include()],
-        language='c++',
-        extra_compile_args=extra_compile_args)
-    extension, = cythonize(extension)
-    return extension
-
-
-=======
->>>>>>> 51df8a9b
 def parse_requirements(fname='requirements.txt', with_version=True):
     """
     Parse the package dependencies listed in a requirements file but strips
@@ -290,14 +266,13 @@
                     'src/masked_conv2d_cuda.cpp', 'src/masked_conv2d_kernel.cu'
                 ]),
             make_cuda_ext(
-<<<<<<< HEAD
                 name='roi_align_cuda',
                 module='mmdet.ops.roi_align',
                 sources=[
                     'src/ROIAlign.cpp', 'src/ROIAlign_cpu.cpp',
                     'src/ROIAlign_cuda.cu'
                 ]),
-=======
+            make_cuda_ext(
                 name='affine_grid_cuda',
                 module='mmdet.ops.affine_grid',
                 sources=['src/affine_grid_cuda.cpp']),
@@ -319,7 +294,6 @@
                     'src/carafe_naive_cuda.cpp',
                     'src/carafe_naive_cuda_kernel.cu'
                 ])
->>>>>>> 51df8a9b
         ],
         cmdclass={'build_ext': BuildExtension},
         zip_safe=False)