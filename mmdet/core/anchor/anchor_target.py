import torch

from ..bbox import PseudoSampler, assign_and_sample, bbox2delta, build_assigner
from ..utils import multi_apply


def anchor_target(anchor_list,
                  gt_bboxes_list,
                  img_metas,
                  target_means,
                  target_stds,
                  cfg,
                  gt_bboxes_ignore_list=None,
                  gt_labels_list=None,
                  label_channels=1,
                  num_classes=80,
                  sampling=True,
                  unmap_outputs=True):
    """Compute regression and classification targets for anchors.

    Args:
        anchor_list (list[list]): Multi level anchors of each image.
        gt_bboxes_list (list[Tensor]): Ground truth bboxes of each image.
        img_metas (list[dict]): Meta info of each image.
        target_means (Iterable): Mean value of regression targets.
        target_stds (Iterable): Std value of regression targets.
        cfg (dict): RPN train configs.
        num_classes (int): number of classes

    Returns:
        tuple
    """
    num_imgs = len(img_metas)
    assert len(anchor_list) == num_imgs

    # anchor number of multi levels
    num_level_anchors = [anchors.size(0) for anchors in anchor_list[0]]
    # concat all level anchors and flags to a single tensor
    for i in range(num_imgs):
        anchor_list[i] = torch.cat(anchor_list[i])

    # compute targets for each image
    if gt_bboxes_ignore_list is None:
        gt_bboxes_ignore_list = [None for _ in range(num_imgs)]
    if gt_labels_list is None:
        gt_labels_list = [None for _ in range(num_imgs)]
    (all_labels, all_label_weights, all_bbox_targets, all_bbox_weights,
     pos_inds_list, neg_inds_list) = multi_apply(
         anchor_target_single,
         anchor_list,
         gt_bboxes_list,
         gt_bboxes_ignore_list,
         gt_labels_list,
         img_metas,
         target_means=target_means,
         target_stds=target_stds,
         cfg=cfg,
         label_channels=label_channels,
         num_classes=num_classes,
         sampling=sampling,
         unmap_outputs=unmap_outputs)
    # no valid anchors
    if any([labels is None for labels in all_labels]):
        return None
    # sampled anchors of all images
    num_total_pos = sum([max(inds.numel(), 1) for inds in pos_inds_list])
    num_total_neg = sum([max(inds.numel(), 1) for inds in neg_inds_list])
    # split targets to a list w.r.t. multiple levels
    labels_list = images_to_levels(all_labels, num_level_anchors)
    label_weights_list = images_to_levels(all_label_weights, num_level_anchors)
    bbox_targets_list = images_to_levels(all_bbox_targets, num_level_anchors)
    bbox_weights_list = images_to_levels(all_bbox_weights, num_level_anchors)
    return (labels_list, label_weights_list, bbox_targets_list,
            bbox_weights_list, num_total_pos, num_total_neg)


def images_to_levels(target, num_level_anchors):
    """Convert targets by image to targets by feature level.

    [target_img0, target_img1] -> [target_level0, target_level1, ...]
    """
    target = torch.stack(target, 0)
    level_targets = []
    start = 0
    for n in num_level_anchors:
        end = start + n
        level_targets.append(target[:, start:end].squeeze(0))
        start = end
    return level_targets


def anchor_target_single(flat_anchors,
                         gt_bboxes,
                         gt_bboxes_ignore,
                         gt_labels,
                         img_meta,
                         target_means,
                         target_stds,
                         cfg,
                         label_channels=1,
                         num_classes=80,
                         sampling=True,
                         unmap_outputs=True):
<<<<<<< HEAD
    if cfg.allowed_border >= 0:
        inside_flags = anchor_inside_flags(flat_anchors,
                                           img_meta['img_shape'][:2],
                                           cfg.allowed_border)
        if not inside_flags.any():
            return (None, ) * 6
        # assign gt and sample anchors
        anchors = flat_anchors[inside_flags, :]
    else:
        anchors = flat_anchors
=======
    inside_flags = anchor_inside_flags(flat_anchors, valid_flags,
                                       img_meta['img_shape'][:2],
                                       cfg.allowed_border)
    if not inside_flags.any():
        return (None, ) * 6
    # assign gt and sample anchors
    anchors = flat_anchors[inside_flags.type(torch.bool), :]
>>>>>>> 51df8a9b

    if sampling:
        assign_result, sampling_result = assign_and_sample(
            anchors, gt_bboxes, gt_bboxes_ignore, None, cfg)
    else:
        bbox_assigner = build_assigner(cfg.assigner)
        assign_result = bbox_assigner.assign(anchors, gt_bboxes,
                                             gt_bboxes_ignore, gt_labels)
        bbox_sampler = PseudoSampler()
        sampling_result = bbox_sampler.sample(assign_result, anchors,
                                              gt_bboxes)

    num_valid_anchors = anchors.shape[0]
    bbox_targets = torch.zeros_like(anchors)
    bbox_weights = torch.zeros_like(anchors)
    labels = anchors.new_zeros(num_valid_anchors, dtype=torch.long)
    label_weights = anchors.new_zeros(num_valid_anchors, dtype=torch.float)

    pos_inds = sampling_result.pos_inds
    neg_inds = sampling_result.neg_inds
    # remind new system set FG cat_id: [0, num_class-1], BG cat_id: num_class
    if gt_labels is not None:
        labels += num_classes
    if len(pos_inds) > 0:
        pos_bbox_targets = bbox2delta(sampling_result.pos_bboxes,
                                      sampling_result.pos_gt_bboxes,
                                      target_means, target_stds)
        bbox_targets[pos_inds, :] = pos_bbox_targets
        bbox_weights[pos_inds, :] = 1.0
        if gt_labels is None:
            # only rpn gives gt_labels as None, this time FG is 1
            labels[pos_inds] = 1
        else:
            labels[pos_inds] = gt_labels[sampling_result.pos_assigned_gt_inds]
        if cfg.pos_weight <= 0:
            label_weights[pos_inds] = 1.0
        else:
            label_weights[pos_inds] = cfg.pos_weight
    if len(neg_inds) > 0:
        label_weights[neg_inds] = 1.0

    # map up to original set of anchors
    if cfg.allowed_border >= 0 and unmap_outputs:
        num_total_anchors = flat_anchors.size(0)
        labels = unmap(labels, num_total_anchors, inside_flags)
        label_weights = unmap(label_weights, num_total_anchors, inside_flags)
        bbox_targets = unmap(bbox_targets, num_total_anchors, inside_flags)
        bbox_weights = unmap(bbox_weights, num_total_anchors, inside_flags)

    return (labels, label_weights, bbox_targets, bbox_weights, pos_inds,
            neg_inds)


def anchor_inside_flags(flat_anchors, img_shape, allowed_border=0):
    img_h, img_w = img_shape[:2]
    inside_flags = \
        (flat_anchors[:, 0] >= -allowed_border).type(torch.uint8) & \
        (flat_anchors[:, 1] >= -allowed_border).type(torch.uint8) & \
        (flat_anchors[:, 2] < img_w + allowed_border).type(torch.uint8) & \
        (flat_anchors[:, 3] < img_h + allowed_border).type(torch.uint8)
    return inside_flags


def unmap(data, count, inds, fill=0):
    """ Unmap a subset of item (data) back to the original set of items (of
    size count) """
    if data.dim() == 1:
        ret = data.new_full((count, ), fill)
        ret[inds.type(torch.bool)] = data
    else:
        new_size = (count, ) + data.size()[1:]
        ret = data.new_full(new_size, fill)
        ret[inds.type(torch.bool), :] = data
    return ret<|MERGE_RESOLUTION|>--- conflicted
+++ resolved
@@ -101,7 +101,6 @@
                          num_classes=80,
                          sampling=True,
                          unmap_outputs=True):
-<<<<<<< HEAD
     if cfg.allowed_border >= 0:
         inside_flags = anchor_inside_flags(flat_anchors,
                                            img_meta['img_shape'][:2],
@@ -112,15 +111,6 @@
         anchors = flat_anchors[inside_flags, :]
     else:
         anchors = flat_anchors
-=======
-    inside_flags = anchor_inside_flags(flat_anchors, valid_flags,
-                                       img_meta['img_shape'][:2],
-                                       cfg.allowed_border)
-    if not inside_flags.any():
-        return (None, ) * 6
-    # assign gt and sample anchors
-    anchors = flat_anchors[inside_flags.type(torch.bool), :]
->>>>>>> 51df8a9b
 
     if sampling:
         assign_result, sampling_result = assign_and_sample(
