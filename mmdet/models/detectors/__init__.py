--- conflicted
+++ resolved
@@ -26,9 +26,6 @@
     'ATSS', 'BaseDetector', 'SingleStageDetector', 'TwoStageDetector', 'RPN',
     'FastRCNN', 'FasterRCNN', 'MaskRCNN', 'CascadeRCNN', 'HybridTaskCascade',
     'RetinaNet', 'FCOS', 'GridRCNN', 'MaskScoringRCNN', 'RepPointsDetector',
-<<<<<<< HEAD
-    'FOVEA', 'FSAF', 'NASFCOS', 'PointRend', 'GFL', 'CornerNet', 'YOLOV3'
-=======
-    'FOVEA', 'FSAF', 'NASFCOS', 'PointRend', 'GFL', 'CornerNet', 'PAA'
->>>>>>> e53caaf2
+    'FOVEA', 'FSAF', 'NASFCOS', 'PointRend', 'GFL', 'CornerNet', 'PAA',
+    'YOLOV3'
 ]