--- conflicted
+++ resolved
@@ -24,26 +24,6 @@
     return mask_targets
 
 
-<<<<<<< HEAD
-def mask_target_single(pos_proposals, pos_assigned_gt_inds, gt_masks, cfg):
-    device = pos_proposals.device
-    mask_size = _pair(cfg.mask_size)
-    num_pos = pos_proposals.size(0)
-    fake_inds = (torch.arange(num_pos, device=device)
-                 .to(dtype=pos_proposals.dtype)[:, None])
-    rois = torch.cat([fake_inds, pos_proposals], dim=1)  # Nx5
-    rois = rois.to(device=device)
-    if num_pos > 0:
-        gt_masks_th = (torch.from_numpy(gt_masks)
-                       .to(device)
-                       .index_select(0, pos_assigned_gt_inds)
-                       .to(dtype=rois.dtype))
-        # Use RoIAlign could apparently accelerate the training (~0.1s/iter)
-        targets = (roi_align(
-            gt_masks_th[:, None, :, :],
-            rois, mask_size[::-1], 1.0, 0, True).squeeze(1))
-        # It is important to set the target > threshold rather than >= (~0.5mAP)
-=======
 def mask_target_single_polygons(pos_proposals, pos_assigned_gt_inds, gt_masks,
                                 cfg):
     mask_size = cfg.mask_size
@@ -104,7 +84,6 @@
                       0, True).squeeze(1))
         # It is important to set the target > threshold rather
         # than >= (~0.5mAP)
->>>>>>> 317615da
         mask_targets = (targets >= 0.5).float()
     else:
         mask_targets = pos_proposals.new_zeros((0, ) + mask_size)
