--- conflicted
+++ resolved
@@ -129,83 +129,10 @@
             fusion_level=1,
             num_convs=4,
             in_channels=256,
-<<<<<<< HEAD
             conv_out_channels=256,
             num_classes=183,
             ignore_label=255,
             loss_weight=0.2)))
-=======
-            fc_out_channels=1024,
-            roi_feat_size=7,
-            num_classes=81,
-            target_means=[0., 0., 0., 0.],
-            target_stds=[0.05, 0.05, 0.1, 0.1],
-            reg_class_agnostic=True,
-            loss_cls=dict(
-                type='CrossEntropyLoss', use_sigmoid=False, loss_weight=1.0),
-            loss_bbox=dict(type='SmoothL1Loss', beta=1.0, loss_weight=1.0)),
-        dict(
-            type='SharedFCBBoxHead',
-            num_fcs=2,
-            in_channels=256,
-            fc_out_channels=1024,
-            roi_feat_size=7,
-            num_classes=81,
-            target_means=[0., 0., 0., 0.],
-            target_stds=[0.033, 0.033, 0.067, 0.067],
-            reg_class_agnostic=True,
-            loss_cls=dict(
-                type='CrossEntropyLoss', use_sigmoid=False, loss_weight=1.0),
-            loss_bbox=dict(type='SmoothL1Loss', beta=1.0, loss_weight=1.0))
-    ],
-    mask_roi_extractor=dict(
-        type='SingleRoIExtractor',
-        roi_layer=dict(type='RoIAlign', out_size=14, sample_num=2),
-        out_channels=256,
-        featmap_strides=[4, 8, 16, 32]),
-    mask_head=[
-        dict(
-            type='HTCMaskHead',
-            with_conv_res=False,
-            num_convs=4,
-            in_channels=256,
-            conv_out_channels=256,
-            num_classes=81,
-            loss_mask=dict(
-                type='CrossEntropyLoss', use_mask=True, loss_weight=1.0)),
-        dict(
-            type='HTCMaskHead',
-            num_convs=4,
-            in_channels=256,
-            conv_out_channels=256,
-            num_classes=81,
-            loss_mask=dict(
-                type='CrossEntropyLoss', use_mask=True, loss_weight=1.0)),
-        dict(
-            type='HTCMaskHead',
-            num_convs=4,
-            in_channels=256,
-            conv_out_channels=256,
-            num_classes=81,
-            loss_mask=dict(
-                type='CrossEntropyLoss', use_mask=True, loss_weight=1.0))
-    ],
-    semantic_roi_extractor=dict(
-        type='SingleRoIExtractor',
-        roi_layer=dict(type='RoIAlign', out_size=14, sample_num=2),
-        out_channels=256,
-        featmap_strides=[8]),
-    semantic_head=dict(
-        type='FusedSemanticHead',
-        num_ins=5,
-        fusion_level=1,
-        num_convs=4,
-        in_channels=256,
-        conv_out_channels=256,
-        num_classes=183,
-        ignore_label=255,
-        loss_weight=0.2))
->>>>>>> 51df8a9b
 # model training and testing settings
 train_cfg = dict(
     rpn=dict(
