--- conflicted
+++ resolved
@@ -1,6 +1,5 @@
 from __future__ import division
 
-import numpy as np
 import torch
 import torch.nn as nn
 from mmcv.cnn import normal_init
@@ -119,28 +118,7 @@
                 featmap_sizes[i], self.anchor_strides[i], device=device)
             multi_level_anchors.append(anchors)
         anchor_list = [multi_level_anchors for _ in range(num_imgs)]
-<<<<<<< HEAD
         return anchor_list
-=======
-
-        # for each image, we compute valid flags of multi level anchors
-        valid_flag_list = []
-        for img_id, img_meta in enumerate(img_metas):
-            multi_level_flags = []
-            for i in range(num_levels):
-                anchor_stride = self.anchor_strides[i]
-                feat_h, feat_w = featmap_sizes[i]
-                h, w = img_meta['pad_shape'][:2]
-                valid_feat_h = min(int(np.ceil(h / anchor_stride)), feat_h)
-                valid_feat_w = min(int(np.ceil(w / anchor_stride)), feat_w)
-                flags = self.anchor_generators[i].valid_flags(
-                    (feat_h, feat_w), (valid_feat_h, valid_feat_w),
-                    device=device)
-                multi_level_flags.append(flags)
-            valid_flag_list.append(multi_level_flags)
-
-        return anchor_list, valid_flag_list
->>>>>>> 51df8a9b
 
     def loss_single(self, cls_score, bbox_pred, labels, label_weights,
                     bbox_targets, bbox_weights, num_total_samples, cfg):
