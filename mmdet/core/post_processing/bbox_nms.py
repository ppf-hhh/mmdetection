--- conflicted
+++ resolved
@@ -34,11 +34,7 @@
     nms_type = nms_cfg_.pop('type', 'nms')
     nms_op = getattr(nms_wrapper, nms_type)
     # the fg class id range: [0, num_classes-1]
-<<<<<<< HEAD
-    for i in range(0, num_classes):  
-=======
     for i in range(0, num_classes):
->>>>>>> 317615da
         cls_inds = multi_scores[:, i] > score_thr
         if not cls_inds.any():
             continue
