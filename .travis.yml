--- conflicted
+++ resolved
@@ -25,12 +25,8 @@
 
 install:
   - pip install Pillow==6.2.2  # remove this line when torchvision>=0.5
-<<<<<<< HEAD
-  - pip install Cython torch==1.2 torchvision==0.4.0  # TODO: fix CI for pytorch>1.2
-=======
   - pip install torch==1.2 torchvision==0.4.0  # TODO: fix CI for pytorch>1.2
   - pip install "git+https://github.com/cocodataset/cocoapi.git#subdirectory=PythonAPI"
->>>>>>> 51df8a9b
   - pip install -r requirements.txt
 
 before_script:
