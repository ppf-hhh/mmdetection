import torch

from ..geometry import bbox_overlaps
from .assign_result import AssignResult
from .base_assigner import BaseAssigner


class MaxIoUAssigner(BaseAssigner):
    """Assign a corresponding gt bbox or background to each bbox.

    Each proposals will be assigned with `-1`, `0`, or a positive integer
    indicating the ground truth index.

    - -1: don't care
    - 0: negative sample, no assigned gt
    - positive integer: positive sample, index (1-based) of assigned gt

    Args:
        pos_iou_thr (float): IoU threshold for positive bboxes.
        neg_iou_thr (float or tuple): IoU threshold for negative bboxes.
        min_pos_iou (float): Minimum iou for a bbox to be considered as a
            positive bbox. Positive samples can have smaller IoU than
            pos_iou_thr due to the 4th step (assign max IoU sample to each gt).
        gt_max_assign_all (bool): Whether to assign all bboxes with the same
            highest overlap with some gt to that gt.
        ignore_iof_thr (float): IoF threshold for ignoring bboxes (if
            `gt_bboxes_ignore` is specified). Negative values mean not
            ignoring any bboxes.
        ignore_wrt_candidates (bool): Whether to compute the iof between
            `bboxes` and `gt_bboxes_ignore`, or the contrary.
        match_low_quality (bool): Whether to all low quality matches,
<<<<<<< HEAD
            This is usually allowed for RPN and RetinaNet, but not allowed 
=======
            This is usually allowed for RPN and RetinaNet, but not allowed
>>>>>>> 317615da
            in Cascade RCNN and Faster RCNN according to Detectron2.
        gpu_assign_thr (int): The upper bound of the number of GT for GPU
            assign. When the number of gt is above this threshold, will assign
            on CPU device. Negative values mean not assign on CPU.
    """

    def __init__(self,
                 pos_iou_thr,
                 neg_iou_thr,
                 min_pos_iou=.0,
                 gt_max_assign_all=True,
                 ignore_iof_thr=-1,
                 ignore_wrt_candidates=True,
                 match_low_quality=True,
                 gpu_assign_thr=-1):
        self.pos_iou_thr = pos_iou_thr
        self.neg_iou_thr = neg_iou_thr
        self.min_pos_iou = min_pos_iou
        self.gt_max_assign_all = gt_max_assign_all
        self.ignore_iof_thr = ignore_iof_thr
        self.ignore_wrt_candidates = ignore_wrt_candidates
        self.gpu_assign_thr = gpu_assign_thr
        self.match_low_quality = match_low_quality

    def assign(self, bboxes, gt_bboxes, gt_bboxes_ignore=None, gt_labels=None):
        """Assign gt to bboxes.

        This method assign a gt bbox to every bbox (proposal/anchor), each bbox
        will be assigned with -1, 0, or a positive number. -1 means don't care,
        0 means negative sample, positive number is the index (1-based) of
        assigned gt.
        The assignment is done in following steps, the order matters.

        1. assign every bbox to -1
        2. assign proposals whose iou with all gts < neg_iou_thr to 0
        3. for each bbox, if the iou with its nearest gt >= pos_iou_thr,
           assign it to that bbox
        4. for each gt bbox, assign its nearest proposals (may be more than
           one) to itself

        Args:
            bboxes (Tensor): Bounding boxes to be assigned, shape(n, 4).
            gt_bboxes (Tensor): Groundtruth boxes, shape (k, 4).
            gt_bboxes_ignore (Tensor, optional): Ground truth bboxes that are
                labelled as `ignored`, e.g., crowd boxes in COCO.
            gt_labels (Tensor, optional): Label of gt_bboxes, shape (k, ).

        Returns:
            :obj:`AssignResult`: The assign result.

        Example:
            >>> self = MaxIoUAssigner(0.5, 0.5)
            >>> bboxes = torch.Tensor([[0, 0, 10, 10], [10, 10, 20, 20]])
            >>> gt_bboxes = torch.Tensor([[0, 0, 10, 9]])
            >>> assign_result = self.assign(bboxes, gt_bboxes)
            >>> expected_gt_inds = torch.LongTensor([1, 0])
            >>> assert torch.all(assign_result.gt_inds == expected_gt_inds)
        """
        assign_on_cpu = True if (self.gpu_assign_thr > 0) and (
            gt_bboxes.shape[0] > self.gpu_assign_thr) else False
        # compute overlap and assign gt on CPU when number of GT is large
        if assign_on_cpu:
            device = bboxes.device
            bboxes = bboxes.cpu()
            gt_bboxes = gt_bboxes.cpu()
            if gt_bboxes_ignore is not None:
                gt_bboxes_ignore = gt_bboxes_ignore.cpu()
            if gt_labels is not None:
                gt_labels = gt_labels.cpu()

        bboxes = bboxes[:, :4]
        overlaps = bbox_overlaps(gt_bboxes, bboxes)

        if (self.ignore_iof_thr > 0) and (gt_bboxes_ignore is not None) and (
                gt_bboxes_ignore.numel() > 0):
            if self.ignore_wrt_candidates:
                ignore_overlaps = bbox_overlaps(
                    bboxes, gt_bboxes_ignore, mode='iof')
                ignore_max_overlaps, _ = ignore_overlaps.max(dim=1)
            else:
                ignore_overlaps = bbox_overlaps(
                    gt_bboxes_ignore, bboxes, mode='iof')
                ignore_max_overlaps, _ = ignore_overlaps.max(dim=0)
            overlaps[:, ignore_max_overlaps > self.ignore_iof_thr] = -1

        assign_result = self.assign_wrt_overlaps(overlaps, gt_labels)
        if assign_on_cpu:
            assign_result.gt_inds = assign_result.gt_inds.to(device)
            assign_result.max_overlaps = assign_result.max_overlaps.to(device)
            if assign_result.labels is not None:
                assign_result.labels = assign_result.labels.to(device)
        return assign_result

    def assign_wrt_overlaps(self, overlaps, gt_labels=None):
        """Assign w.r.t. the overlaps of bboxes with gts.

        Args:
            overlaps (Tensor): Overlaps between k gt_bboxes and n bboxes,
                shape(k, n).
            gt_labels (Tensor, optional): Labels of k gt_bboxes, shape (k, ).

        Returns:
            :obj:`AssignResult`: The assign result.
        """
        num_gts, num_bboxes = overlaps.size(0), overlaps.size(1)

        # 1. assign -1 by default
        assigned_gt_inds = overlaps.new_full((num_bboxes, ),
                                             -1,
                                             dtype=torch.long)

        if num_gts == 0 or num_bboxes == 0:
            # No ground truth or boxes, return empty assignment
            max_overlaps = overlaps.new_zeros((num_bboxes, ))
            if num_gts == 0:
                # No truth, assign everything to background
                assigned_gt_inds[:] = 0
            if gt_labels is None:
                assigned_labels = None
            else:
                assigned_labels = overlaps.new_zeros((num_bboxes, ),
                                                     dtype=torch.long)
            return AssignResult(
                num_gts,
                assigned_gt_inds,
                max_overlaps,
                labels=assigned_labels)

        # for each anchor, which gt best overlaps with it
        # for each anchor, the max iou of all gts
        max_overlaps, argmax_overlaps = overlaps.max(dim=0)
        # for each gt, which anchor best overlaps with it
        # for each gt, the max iou of all proposals
        gt_max_overlaps, gt_argmax_overlaps = overlaps.max(dim=1)

        # 2. assign negative: below
        # the negative inds are set to be 0
        if isinstance(self.neg_iou_thr, float):
            assigned_gt_inds[(max_overlaps >= 0)
                             & (max_overlaps < self.neg_iou_thr)] = 0
        elif isinstance(self.neg_iou_thr, tuple):
            assert len(self.neg_iou_thr) == 2
            assigned_gt_inds[(max_overlaps >= self.neg_iou_thr[0])
                             & (max_overlaps < self.neg_iou_thr[1])] = 0

        # 3. assign positive: above positive IoU threshold
<<<<<<< HEAD
        # the positive inds are set to be [1-num_gts] indicating corresponding gt bbox
=======
        # the positive inds are set to be [1-num_gts] indicating corresponding
        # gt bbox
>>>>>>> 317615da
        pos_inds = max_overlaps >= self.pos_iou_thr
        assigned_gt_inds[pos_inds] = argmax_overlaps[pos_inds] + 1

        # 4. assign fg: for each gt, proposals with highest IoU
        if self.match_low_quality:
<<<<<<< HEAD
            # low-quality matching will overwirte the assigned_gt_inds assigned in Step 3
=======
            # low-quality matching will overwirte the assigned_gt_inds assigned
            # in Step 3
>>>>>>> 317615da
            # thus the assigned gt might not be the best one for the prediction
            # e.g., bbox A has 0.9 and 0.8 iou with GT bbox 1 & 2
            # GT bbox 1's & 2's gt_argmax_overlaps = A
            # This might be the reason that it is not used in ROI Heads.
            for i in range(num_gts):
                if gt_max_overlaps[i] >= self.min_pos_iou:
                    if self.gt_max_assign_all:
                        max_iou_inds = overlaps[i, :] == gt_max_overlaps[i]
                        assigned_gt_inds[max_iou_inds] = i + 1
                    else:
                        assigned_gt_inds[gt_argmax_overlaps[i]] = i + 1

        if gt_labels is not None:
            assigned_labels = assigned_gt_inds.new_zeros((num_bboxes, ))
            pos_inds = torch.nonzero(assigned_gt_inds > 0).squeeze()
            if pos_inds.numel() > 0:
                assigned_labels[pos_inds] = gt_labels[
                    assigned_gt_inds[pos_inds] - 1]
        else:
            assigned_labels = None

        return AssignResult(
            num_gts, assigned_gt_inds, max_overlaps, labels=assigned_labels)<|MERGE_RESOLUTION|>--- conflicted
+++ resolved
@@ -29,11 +29,7 @@
         ignore_wrt_candidates (bool): Whether to compute the iof between
             `bboxes` and `gt_bboxes_ignore`, or the contrary.
         match_low_quality (bool): Whether to all low quality matches,
-<<<<<<< HEAD
-            This is usually allowed for RPN and RetinaNet, but not allowed 
-=======
             This is usually allowed for RPN and RetinaNet, but not allowed
->>>>>>> 317615da
             in Cascade RCNN and Faster RCNN according to Detectron2.
         gpu_assign_thr (int): The upper bound of the number of GT for GPU
             assign. When the number of gt is above this threshold, will assign
@@ -180,23 +176,15 @@
                              & (max_overlaps < self.neg_iou_thr[1])] = 0
 
         # 3. assign positive: above positive IoU threshold
-<<<<<<< HEAD
-        # the positive inds are set to be [1-num_gts] indicating corresponding gt bbox
-=======
         # the positive inds are set to be [1-num_gts] indicating corresponding
         # gt bbox
->>>>>>> 317615da
         pos_inds = max_overlaps >= self.pos_iou_thr
         assigned_gt_inds[pos_inds] = argmax_overlaps[pos_inds] + 1
 
         # 4. assign fg: for each gt, proposals with highest IoU
         if self.match_low_quality:
-<<<<<<< HEAD
-            # low-quality matching will overwirte the assigned_gt_inds assigned in Step 3
-=======
             # low-quality matching will overwirte the assigned_gt_inds assigned
             # in Step 3
->>>>>>> 317615da
             # thus the assigned gt might not be the best one for the prediction
             # e.g., bbox A has 0.9 and 0.8 iou with GT bbox 1 & 2
             # GT bbox 1's & 2's gt_argmax_overlaps = A
