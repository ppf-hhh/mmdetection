from .conv_module import ConvModule, build_conv_layer
from .conv_ws import ConvWS2d, conv_ws_2d
from .norm import build_norm_layer
from .scale import Scale
from .upsample import build_upsample_layer
from .weight_init import (bias_init_with_prob, kaiming_init, normal_init,
                          uniform_init, xavier_init)

from .yolo_utils import ConvLayer

__all__ = [
    'conv_ws_2d', 'ConvWS2d', 'build_conv_layer', 'ConvModule',
<<<<<<< HEAD
    'build_norm_layer', 'xavier_init', 'normal_init', 'uniform_init',
    'kaiming_init', 'bias_init_with_prob', 'Scale', 'ConvLayer'
=======
    'build_norm_layer', 'build_upsample_layer', 'xavier_init', 'normal_init',
    'uniform_init', 'kaiming_init', 'bias_init_with_prob', 'Scale'
>>>>>>> 336b1015
]<|MERGE_RESOLUTION|>--- conflicted
+++ resolved
@@ -10,11 +10,6 @@
 
 __all__ = [
     'conv_ws_2d', 'ConvWS2d', 'build_conv_layer', 'ConvModule',
-<<<<<<< HEAD
-    'build_norm_layer', 'xavier_init', 'normal_init', 'uniform_init',
-    'kaiming_init', 'bias_init_with_prob', 'Scale', 'ConvLayer'
-=======
     'build_norm_layer', 'build_upsample_layer', 'xavier_init', 'normal_init',
-    'uniform_init', 'kaiming_init', 'bias_init_with_prob', 'Scale'
->>>>>>> 336b1015
+    'uniform_init', 'kaiming_init', 'bias_init_with_prob', 'Scale', 'ConvLayer'
 ]